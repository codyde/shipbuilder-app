--- conflicted
+++ resolved
@@ -8,11 +8,7 @@
 import { Accordion } from '@/components/ui/accordion';
 import { ToolStatusDisplay } from '@/components/ui/tool-status-display';
 import { useMVPStatusStream } from '@/hooks/useMVPStatusStream';
-<<<<<<< HEAD
-import { X, Lightbulb, GripHorizontal, Loader2, Rocket, CheckCircle } from 'lucide-react';
-=======
 import { X, Lightbulb, GripHorizontal, Loader2, Rocket, CheckCircle, Progress } from 'lucide-react';
->>>>>>> 5c5a851e
 import { useDraggable } from '@/hooks/useDraggable';
 import { useIsMobile } from '@/hooks/use-mobile';
 import { getApiUrl } from '@/lib/api-config';
@@ -73,10 +69,7 @@
     totalTasksCount,
     progress,
     createMVPProject,
-<<<<<<< HEAD
-=======
     cancelCreation,
->>>>>>> 5c5a851e
     clearStatusMessages
   } = useMVPStatusStream({
     onComplete: () => {
