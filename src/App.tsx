--- conflicted
+++ resolved
@@ -17,10 +17,7 @@
 import { SidebarInset } from '@/components/ui/sidebar'
 import { GlobalTaskPopout } from '@/components/GlobalTaskPopout'
 import { MCPConsentScreen } from '@/pages/MCPConsentScreen'
-<<<<<<< HEAD
-=======
 import { DeviceVerificationPage } from '@/pages/DeviceVerificationPage'
->>>>>>> 900b74ba
 
 type View = 'all-issues' | 'active' | 'backlog' | 'archived' | 'project' | 'tasks' | 'all-tasks' | 'settings'
 
@@ -33,16 +30,10 @@
   const [initialTab, setInitialTab] = useState<'mvp' | 'chat'>('mvp')
   const [newProjectDialogOpen, setNewProjectDialogOpen] = useState(false)
 
-<<<<<<< HEAD
-  // Check if this is an MCP login flow
-  const isMCPLogin = window.location.pathname === '/mcp-login' || 
-                     new URLSearchParams(window.location.search).has('oauth_params')
-=======
   // Check if this is an MCP login flow or device verification
   const isMCPLogin = window.location.pathname === '/mcp-login' || 
                      new URLSearchParams(window.location.search).has('oauth_params')
   const isDeviceVerification = window.location.pathname === '/device'
->>>>>>> 900b74ba
   
   // Store MCP login state in localStorage to persist through auth
   useEffect(() => {
@@ -122,13 +113,10 @@
     return <LoadingAnimation />;
   }
 
-<<<<<<< HEAD
-=======
   // Show device verification page if this is device flow
   if (isDeviceVerification) {
     return <DeviceVerificationPage />;
   }
->>>>>>> 900b74ba
 
   // Show MCP consent screen if this is an MCP OAuth flow
   if (shouldShowMCPConsent) {
