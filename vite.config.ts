import { defineConfig } from 'vite'
import react from '@vitejs/plugin-react'
import tailwindcss from '@tailwindcss/vite'
import path from 'path'

// https://vite.dev/config/
export default defineConfig({
  plugins: [tailwindcss(), react()],
  resolve: {
    alias: {
      '@': path.resolve(__dirname, './src'),
    },
  },
  server: {
    proxy: {
<<<<<<< HEAD
      // MCP service main endpoint with SSE support (standalone service on port 3002)
      '^/mcp$': {
        target: 'http://localhost:3002',
        changeOrigin: true,
        ws: true, // Enable WebSocket proxying for SSE
        configure: (proxy) => {
          proxy.on('error', (err) => {
            console.log('MCP proxy error:', err);
          });
          proxy.on('proxyReq', (proxyReq, req) => {
            console.log('MCP proxy request:', req.method, req.url);
            // Add proxy headers for backend detection
            proxyReq.setHeader('X-Forwarded-Host', 'localhost:5173');
            proxyReq.setHeader('X-Forwarded-Proto', 'http');
          });
          proxy.on('proxyRes', (proxyRes, req) => {
=======
      '^/mcp$': {
        target: 'http://localhost:3001',
        changeOrigin: true,
        ws: true, // Enable WebSocket proxying for SSE
        configure: (proxy, _options) => {
          proxy.on('error', (err, _req, _res) => {
            console.log('MCP proxy error:', err);
          });
          proxy.on('proxyReq', (_proxyReq, req, _res) => {
            console.log('MCP proxy request:', req.method, req.url);
          });
          proxy.on('proxyRes', (proxyRes, req, _res) => {
>>>>>>> 900b74ba
            console.log('MCP proxy response:', proxyRes.statusCode, req.url);
          });
        },
      },
<<<<<<< HEAD
      // MCP service sub-endpoints (standalone service on port 3002)
      '^/mcp/.*': {
        target: 'http://localhost:3002',
        changeOrigin: true,
        configure: (proxy) => {
          proxy.on('proxyReq', (proxyReq, req) => {
            console.log('MCP sub-endpoint proxy request:', req.method, req.url);
            // Add proxy headers for backend detection
            proxyReq.setHeader('X-Forwarded-Host', 'localhost:5173');
            proxyReq.setHeader('X-Forwarded-Proto', 'http');
          });
          proxy.on('proxyRes', (proxyRes, req) => {
            console.log('MCP sub-endpoint proxy response:', proxyRes.statusCode, req.url);
          });
        },
      },
      // API endpoints
      '^/api/.*': {
        target: 'http://localhost:3001',
        changeOrigin: true,
        configure: (proxy) => {
          proxy.on('proxyReq', (_proxyReq, req) => {
            console.log('API proxy request:', req.method, req.url);
          });
        },
      },
      // OAuth discovery endpoints (MCP service on port 3002)
      '^/\\.well-known/.*': {
        target: 'http://localhost:3002',
        changeOrigin: true,
        configure: (proxy) => {
          proxy.on('proxyReq', (proxyReq, req) => {
            console.log('OAuth discovery proxy request:', req.method, req.url);
            // Add proxy headers for backend detection
            proxyReq.setHeader('X-Forwarded-Host', 'localhost:5173');
            proxyReq.setHeader('X-Forwarded-Proto', 'http');
          });
        },
      },
      // Client registration endpoint (MCP service on port 3002)
      '^/register': {
        target: 'http://localhost:3002',
        changeOrigin: true,
        configure: (proxy) => {
          proxy.on('proxyReq', (proxyReq, req) => {
            console.log('Client registration proxy request:', req.method, req.url);
            // Add proxy headers for backend detection
            proxyReq.setHeader('X-Forwarded-Host', 'localhost:5173');
            proxyReq.setHeader('X-Forwarded-Proto', 'http');
=======
      '/mcp/token': {
        target: 'http://localhost:3001',
        changeOrigin: true,
        configure: (proxy, _options) => {
          proxy.on('proxyReq', (_proxyReq, req, _res) => {
            console.log('MCP token proxy request:', req.method, req.url);
          });
        },
      },
      '/mcp/test': {
        target: 'http://localhost:3001',
        changeOrigin: true,
        configure: (proxy, _options) => {
          proxy.on('proxyReq', (_proxyReq, req, _res) => {
            console.log('MCP test proxy request:', req.method, req.url);
          });
        },
      },
      '/mcp/device': {
        target: 'http://localhost:3001',
        changeOrigin: true,
        configure: (proxy, _options) => {
          proxy.on('proxyReq', (_proxyReq, req, _res) => {
            console.log('MCP device proxy request:', req.method, req.url);
          });
        },
      },
      '/api': {
        target: 'http://localhost:3001',
        changeOrigin: true,
        configure: (proxy, _options) => {
          proxy.on('proxyReq', (_proxyReq, req, _res) => {
            console.log('API proxy request:', req.method, req.url);
          });
        },
      },
      '/.well-known': {
        target: 'http://localhost:3001',
        changeOrigin: true,
        configure: (proxy, _options) => {
          proxy.on('proxyReq', (_proxyReq, req, _res) => {
            console.log('OAuth discovery proxy request:', req.method, req.url);
>>>>>>> 900b74ba
          });
        },
      },
    },
  },
  // Remove or comment out these warning suppressions and fix the underlying issues:
  // esbuild: {
  //   logOverride: { 'this-is-undefined-in-esm': 'silent' }
  // },
  // build: {
  //   rollupOptions: {
  //     onwarn(warning, warn) {
  //       if (warning.code === 'UNUSED_EXTERNAL_IMPORT') return
  //       warn(warning)
  //     }
  //   }
  // }
  }
)<|MERGE_RESOLUTION|>--- conflicted
+++ resolved
@@ -13,92 +13,7 @@
   },
   server: {
     proxy: {
-<<<<<<< HEAD
-      // MCP service main endpoint with SSE support (standalone service on port 3002)
-      '^/mcp$': {
-        target: 'http://localhost:3002',
-        changeOrigin: true,
-        ws: true, // Enable WebSocket proxying for SSE
-        configure: (proxy) => {
-          proxy.on('error', (err) => {
-            console.log('MCP proxy error:', err);
-          });
-          proxy.on('proxyReq', (proxyReq, req) => {
-            console.log('MCP proxy request:', req.method, req.url);
-            // Add proxy headers for backend detection
-            proxyReq.setHeader('X-Forwarded-Host', 'localhost:5173');
-            proxyReq.setHeader('X-Forwarded-Proto', 'http');
-          });
-          proxy.on('proxyRes', (proxyRes, req) => {
-=======
-      '^/mcp$': {
-        target: 'http://localhost:3001',
-        changeOrigin: true,
-        ws: true, // Enable WebSocket proxying for SSE
-        configure: (proxy, _options) => {
-          proxy.on('error', (err, _req, _res) => {
-            console.log('MCP proxy error:', err);
-          });
-          proxy.on('proxyReq', (_proxyReq, req, _res) => {
-            console.log('MCP proxy request:', req.method, req.url);
-          });
-          proxy.on('proxyRes', (proxyRes, req, _res) => {
->>>>>>> 900b74ba
-            console.log('MCP proxy response:', proxyRes.statusCode, req.url);
-          });
-        },
-      },
-<<<<<<< HEAD
-      // MCP service sub-endpoints (standalone service on port 3002)
-      '^/mcp/.*': {
-        target: 'http://localhost:3002',
-        changeOrigin: true,
-        configure: (proxy) => {
-          proxy.on('proxyReq', (proxyReq, req) => {
-            console.log('MCP sub-endpoint proxy request:', req.method, req.url);
-            // Add proxy headers for backend detection
-            proxyReq.setHeader('X-Forwarded-Host', 'localhost:5173');
-            proxyReq.setHeader('X-Forwarded-Proto', 'http');
-          });
-          proxy.on('proxyRes', (proxyRes, req) => {
-            console.log('MCP sub-endpoint proxy response:', proxyRes.statusCode, req.url);
-          });
-        },
-      },
-      // API endpoints
-      '^/api/.*': {
-        target: 'http://localhost:3001',
-        changeOrigin: true,
-        configure: (proxy) => {
-          proxy.on('proxyReq', (_proxyReq, req) => {
-            console.log('API proxy request:', req.method, req.url);
-          });
-        },
-      },
-      // OAuth discovery endpoints (MCP service on port 3002)
-      '^/\\.well-known/.*': {
-        target: 'http://localhost:3002',
-        changeOrigin: true,
-        configure: (proxy) => {
-          proxy.on('proxyReq', (proxyReq, req) => {
-            console.log('OAuth discovery proxy request:', req.method, req.url);
-            // Add proxy headers for backend detection
-            proxyReq.setHeader('X-Forwarded-Host', 'localhost:5173');
-            proxyReq.setHeader('X-Forwarded-Proto', 'http');
-          });
-        },
-      },
-      // Client registration endpoint (MCP service on port 3002)
-      '^/register': {
-        target: 'http://localhost:3002',
-        changeOrigin: true,
-        configure: (proxy) => {
-          proxy.on('proxyReq', (proxyReq, req) => {
-            console.log('Client registration proxy request:', req.method, req.url);
-            // Add proxy headers for backend detection
-            proxyReq.setHeader('X-Forwarded-Host', 'localhost:5173');
-            proxyReq.setHeader('X-Forwarded-Proto', 'http');
-=======
+      // Device flow endpoints (main service on port 3001)
       '/mcp/token': {
         target: 'http://localhost:3001',
         changeOrigin: true,
@@ -126,7 +41,8 @@
           });
         },
       },
-      '/api': {
+      // API endpoints
+      '^/api/.*': {
         target: 'http://localhost:3001',
         changeOrigin: true,
         configure: (proxy, _options) => {
@@ -135,13 +51,13 @@
           });
         },
       },
+      // OAuth discovery for device flow (main service on port 3001)
       '/.well-known': {
         target: 'http://localhost:3001',
         changeOrigin: true,
         configure: (proxy, _options) => {
           proxy.on('proxyReq', (_proxyReq, req, _res) => {
             console.log('OAuth discovery proxy request:', req.method, req.url);
->>>>>>> 900b74ba
           });
         },
       },
